--- conflicted
+++ resolved
@@ -85,10 +85,6 @@
 import org.apache.commons.fileupload.*;
 import org.apache.commons.fileupload.disk.DiskFileItemFactory;
 import org.apache.commons.fileupload.servlet.ServletFileUpload;
-<<<<<<< HEAD
-import io.ploop.transform.urf.PLOOPTURFIO;
-=======
->>>>>>> 071442fe
 import org.urframework.*;
 import org.w3c.dom.*;
 import org.xml.sax.SAXException;
@@ -260,22 +256,9 @@
 	 */
 	protected AbstractGuiseApplication initGuiseApplication(final ServletConfig servletConfig) throws ServletException {
 		final ServletContext servletContext = servletConfig.getServletContext(); //get the servlet context
-<<<<<<< HEAD
-		final AbstractGuiseApplication guiseApplication; //create the application and store it here
-		final String guiseApplicationDescriptionPath = servletConfig.getInitParameter(APPLICATION_INIT_PARAMETER); //get name of the guise application description file
-		if(guiseApplicationDescriptionPath != null) { //if there is a Guise application description file specified
-			final String normalizedGuiseApplicationDescriptionPath = normalizePath(guiseApplicationDescriptionPath); //normalize the path
-			if(isPathAbsolute(normalizedGuiseApplicationDescriptionPath)) { //if the given path is absolute
-				throw new ServletException("Guise application path " + normalizedGuiseApplicationDescriptionPath + " is not a relative path.");
-			}
-			final String absoluteGuiseApplicationDescriptionPath = WEB_INF_DIRECTORY_PATH + normalizedGuiseApplicationDescriptionPath; //determine the context-relative absolute path of the description file
-			//		TODO del Log.trace("determined absolute path to application description:", absoluteGuiseApplicationDescriptionPath);
-			final URL guiseApplicationDescriptionURL;
-=======
 		final AbstractGuiseApplication guiseApplication; //create the application and store it here TODO why do we require a particular abstract implementation base? 
 		final String guiseApplicationClassInitParameter = servletConfig.getInitParameter(APPLICATION_CLASS_INIT_PARAMETER); //get name of the Guise application class
 		if(guiseApplicationClassInitParameter != null) {
->>>>>>> 071442fe
 			try {
 				guiseApplication = AbstractGuiseApplication.class.cast(Class.forName(guiseApplicationClassInitParameter).getDeclaredConstructor().newInstance());
 			} catch(final ClassNotFoundException | NoSuchMethodException | InstantiationException | IllegalAccessException | InvocationTargetException
