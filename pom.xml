--- conflicted
+++ resolved
@@ -141,15 +141,12 @@
 				<artifactId>guise-framework</artifactId>
 				<version>0.6.0-SNAPSHOT</version>
 			</dependency>
-<<<<<<< HEAD
-=======
 
 			<dependency>
 				<groupId>io.guise</groupId>
 				<artifactId>guise-mummy</artifactId>
 				<version>0.6.0-SNAPSHOT</version>
 			</dependency>
->>>>>>> 6cc6242a
 		</dependencies>
 	</dependencyManagement>
 
